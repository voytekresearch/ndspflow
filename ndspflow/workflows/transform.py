--- conflicted
+++ resolved
@@ -50,36 +50,9 @@
         **kwargs
             Addional keyword arguements to func.
         """
-<<<<<<< HEAD
+
         is_parameterized = check_is_parameterized(args, kwargs)
-=======
-
-        if mode == 'notebook':
-            # This is a slimy hack to get funcs defined in notebooks to work
-            #   with mp pools. This should be in the mp package, not here.
-            import os
-            import inspect
-            import re
-
-            # Move func to a .py file
-            if os.path.isfile('_tmp_funcs_mp.py'):
-                os.remove('_tmp_funcs_mp.py')
-
-            lines = inspect.getsource(func)
-
-            # Ensure consistent func name for importing
-            func_name = func.__name__
-            lines = re.sub(f'def {func_name}', 'def func', lines)
-
-            # Write function
-            with open('_tmp_funcs_mp.py', 'w') as f:
-                for line in lines:
-                    f.write(line)
-
-            # Rereference
-            from _tmp_funcs_mp import func
->>>>>>> 54e98a82
-
+    
         self.nodes.append(['transform', func, args,
                            {'axis': axis}, kwargs, is_parameterized])
 
